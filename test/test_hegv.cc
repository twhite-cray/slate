// Copyright (c) 2017-2020, University of Tennessee. All rights reserved.
// SPDX-License-Identifier: BSD-3-Clause
// This program is free software: you can redistribute it and/or modify it under
// the terms of the BSD 3-Clause license. See the accompanying LICENSE file.

#include "slate/slate.hh"
#include "test.hh"
#include "blas/flops.hh"
#include "lapack/flops.hh"
#include "print_matrix.hh"
#include "grid_utils.hh"

#include "scalapack_wrappers.hh"
#include "scalapack_support_routines.hh"
#include "scalapack_copy.hh"

#include <cmath>
#include <cstdio>
#include <cstdlib>
#include <limits>
#include <utility>
#define SLATE_HAVE_SCALAPACK
//------------------------------------------------------------------------------
template <typename scalar_t>
void test_hegv_work(Params& params, bool run)
{
    using real_t = blas::real_type<scalar_t>;
    using blas::real;

    // Constants
    const scalar_t zero = 0.0, one = 1.0;

    // get & mark input values
    slate::Job jobz = params.jobz();
    slate::Uplo uplo = params.uplo();
    int64_t itype = params.itype();
    int64_t n = params.dim.n();
    int64_t p = params.grid.m();
    int64_t q = params.grid.n();
    int64_t nb = params.nb();
    int64_t ib = params.ib();
    int64_t panel_threads = params.panel_threads();
    int64_t lookahead = params.lookahead();
    bool ref_only = params.ref() == 'o';
    bool ref = params.ref() == 'y' || ref_only;
    bool check = params.check() == 'y' && ! ref_only;
    bool trace = params.trace() == 'y';
    int verbose = params.verbose();
    slate::Origin origin = params.origin();
    slate::Target target = params.target();
    params.matrix.mark();
    params.matrixB.mark();
    params.matrixC.mark();

    params.time();
    params.ref_time();
    params.error2();

    if (! run) {
        // B matrix must be Symmetric Positive Definite (SPD) for scalapack_phegvx
        params.matrixB.kind.set_default( "rand_dominant" );
        return;
    }

    // MPI variables
    MPI_Comm mpi_comm = MPI_COMM_WORLD;
    int mpi_rank, myrow, mycol;
    MPI_Comm_rank(mpi_comm, &mpi_rank);
    gridinfo(mpi_rank, p, q, &myrow, &mycol);

    // Skip invalid or unimplemented options.
    if (uplo == slate::Uplo::Upper) {
        params.msg() = "skipping: Uplo::Upper isn't supported.";
        return;
    }
    if (p != q) {
        params.msg() = "skipping: requires square process grid (p == q).";
        return;
    }

    // Figure out local size.
    // matrix A (local input/local output), n-by-n, Hermitian
    int64_t mlocA = num_local_rows_cols(n, nb, myrow, p);
    int64_t nlocA = num_local_rows_cols(n, nb, mycol, q);
    int64_t lldA  = blas::max(1, mlocA); // local leading dimension of A
    std::vector<scalar_t> A_data(lldA*nlocA);

    // matrix B (local input/local output), n-by-n, Hermitian
    int64_t mlocB = num_local_rows_cols(n, nb, myrow, p);
    int64_t nlocB = num_local_rows_cols(n, nb, mycol, q);
    int64_t lldB  = blas::max(1, mlocB); // local leading dimension of B
    std::vector<scalar_t> B_data(lldB*nlocB);

    // vector Lambda (global output), gets eigenvalues in decending order
    std::vector<real_t> Lambda(n);

    // matrix Z (local output), n-by-n, gets orthonormal eigenvectors corresponding to Lambda
    int64_t mlocZ = num_local_rows_cols(n, nb, myrow, p);
    int64_t nlocZ = num_local_rows_cols(n, nb, mycol, q);
    int64_t lldZ  = blas::max(1, mlocZ); // local leading dimension of Z
    std::vector<scalar_t> Z_data(lldZ * nlocZ);

    // Initialize SLATE data structures
    slate::HermitianMatrix<scalar_t> A;
    slate::HermitianMatrix<scalar_t> B;
    slate::Matrix<scalar_t> Z;

    // Copy data from ScaLAPACK as needed
    if (origin != slate::Origin::ScaLAPACK) {
        // Copy ScaLAPACK data to GPU or CPU tiles.
        slate::Target origin_target = origin2target(origin);
        A = slate::HermitianMatrix<scalar_t>(uplo, n, nb, p, q, mpi_comm);
        A.insertLocalTiles(origin_target);

        B = slate::HermitianMatrix<scalar_t>(uplo, n, nb, p, q, mpi_comm);
        B.insertLocalTiles(origin_target);

        Z = slate::Matrix<scalar_t>(n, n, nb, p, q, mpi_comm);
        Z.insertLocalTiles(origin_target);
    }
    else {
        // create SLATE matrices from the ScaLAPACK layouts
        A = slate::HermitianMatrix<scalar_t>::fromScaLAPACK(
                uplo, n, &A_data[0], lldA, nb, p, q, mpi_comm);
        B = slate::HermitianMatrix<scalar_t>::fromScaLAPACK(
                uplo, n, &B_data[0], lldB, nb, p, q, mpi_comm);
        Z = slate::Matrix<scalar_t>::fromScaLAPACK(
                n, n, &Z_data[0], lldZ, nb, p, q, mpi_comm);
    }

    slate::generate_matrix( params.matrix,  A );
    slate::generate_matrix( params.matrixB, B );

    if (verbose >= 1) {
        printf("%% A   %6lld-by-%6lld\n", llong( A.m() ), llong( A.n() ));
        printf("%% B   %6lld-by-%6lld\n", llong( B.m() ), llong( B.n() ));
        printf("%% Z   %6lld-by-%6lld\n", llong( Z.m() ), llong( Z.n() ));
    }

<<<<<<< HEAD
    if (verbose >= 2) {
        print_matrix( "A_in", A );
        print_matrix( "B_in", B );
    }
=======
    print_matrix("A", A, params);
    print_matrix("B", B, params);
    print_matrix("Z", Z, params);
>>>>>>> d74c5bb4

    std::vector<scalar_t> Aref_data, Bref_data, Zref_data;
    std::vector<real_t> Lambda_ref;
    slate::HermitianMatrix<scalar_t> Aref;
    slate::HermitianMatrix<scalar_t> Bref;
    if (ref || check) {
        Aref_data.resize( A_data.size() );
        Aref = slate::HermitianMatrix<scalar_t>::fromScaLAPACK(
                   uplo, n, &Aref_data[0], lldA, nb, p, q, mpi_comm);
        slate::copy(A, Aref);

        Bref_data.resize( B_data.size() );
        Bref = slate::HermitianMatrix<scalar_t>::fromScaLAPACK(
                   uplo, n, &Bref_data[0], lldB, nb, p, q, mpi_comm);
        slate::copy(B, Bref);

        Zref_data.resize( Z_data.size() );
        Lambda_ref.resize( n );
    }

    slate::HermitianMatrix<scalar_t> A_orig;
    slate::HermitianMatrix<scalar_t> B_orig;
    if (check) {
        A_orig = A.emptyLike();
        A_orig.insertLocalTiles();
        copy(A, A_orig);

        B_orig = B.emptyLike();
        B_orig.insertLocalTiles();
        copy(B, B_orig);
    }

    slate::Options const opts = {
        {slate::Option::Lookahead,       lookahead},
        {slate::Option::Target,          target},
        {slate::Option::MaxPanelThreads, panel_threads},
        {slate::Option::InnerBlocking,   ib}
    };

    if (! ref_only) {

        if (trace) slate::trace::Trace::on();
        else slate::trace::Trace::off();

        double time = barrier_get_wtime(mpi_comm);

        //==================================================
        // Run SLATE test.
        //==================================================
        if (jobz == slate::Job::NoVec) {
            slate::eig_vals( itype, A, B, Lambda, opts );
            slate::eig( itype, A, B, Lambda, opts );
            // Using traditional BLAS/LAPACK name
            // slate::hegv( itype, A, B, Lambda, opts );
        }
        else {
            slate::eig( itype, A, B, Lambda, Z, opts );
            // Using traditional BLAS/LAPACK name
            // slate::hegv( itype, A, B, Lambda, Z, opts );
        }

        time = barrier_get_wtime(mpi_comm) - time;
        if (trace) slate::trace::Trace::finish();

        // compute and save timing/performance
        params.time() = time;
    }

<<<<<<< HEAD
    if (verbose >= 2) {
        print_matrix( "A_out", A );
        print_matrix( "B_out", B );
        print_matrix( "Z_out", Z );
    }
=======
    print_matrix("A", A, params);
    print_matrix("B", B, params);
    print_matrix("Z", Z, params);
>>>>>>> d74c5bb4

    if (check && jobz == slate::Job::Vec) {
        // do error checks for the operations
        // from ScaLAPACK testing (pzgsepchk.f)
        // where A is a symmetric matrix,
        // B is symmetric positive definite,
        // Z is orthogonal containing eigenvectors
        // and D is diagonal containing eigenvalues
        // One of the following test ratios is computed:
        // itype = 1: R_norm = | A Z - B Z D | / ( |A| |Z| n ulp )
        // itype = 2: R_norm = | A B Z - Z D | / ( |A| |Z| n ulp )
        // itype = 3: R_norm = | B A Z - Z D | / ( |A| |Z| n ulp )

        // create C as a empty allocated matrix
        slate::Matrix<scalar_t> C = Z.emptyLike();
        C.insertLocalTiles();

        // calculate some norms
        real_t A_norm = slate::norm(slate::Norm::One, A_orig);
        real_t Z_norm = slate::norm(slate::Norm::One, Z);
        real_t R_norm = 0;

        if (itype == 1) {
            // C = AZ + 0*C = AZ
            slate::hemm(slate::Side::Left, one, A_orig, Z, zero, C, opts);
            // Z = ZD
            // todo: Does the Z matrix need to be forced back to the CPU if it is not there?
            int64_t joff = 0;
            for (int64_t j = 0; j < Z.nt(); ++j) {
                int64_t ioff = 0;
                for (int64_t i = 0; i < Z.mt(); ++i) {
                    if (Z.tileIsLocal(i, j)) {
                        auto T = Z.at(i, j);
                        for (int jj = 0; jj < T.nb(); ++jj)
                            for (int ii = 0; ii < T.mb(); ++ii)
                                T.at(ii, jj) *= Lambda[ jj + joff ];
                    }
                    ioff += Z.tileMb(i);
                }
                joff += Z.tileNb(j);
            }
            // C = C - BZ  (i.e. AZ - BZD)
            slate::hemm(slate::Side::Left, one, B_orig, Z, -one, C, opts);
            // R_norm = | A Z - B Z D | / ( |A| |Z| n )
            R_norm = slate::norm(slate::Norm::One, C) / A_norm / Z_norm / n;
        }
        else if (itype == 2) {
            // C = Bz + 0*C = AZ
            slate::hemm(slate::Side::Left, one, B_orig, Z, zero, C, opts);
            // Z = ZD
            int64_t joff = 0;
            for (int64_t j = 0; j < Z.nt(); ++j) {
                int64_t ioff = 0;
                for (int64_t i = 0; i < Z.mt(); ++i) {
                    if (Z.tileIsLocal(i, j)) {
                        auto T = Z.at(i, j);
                        for (int jj = 0; jj < T.nb(); ++jj)
                            for (int ii = 0; ii < T.mb(); ++ii)
                                T.at(ii, jj) *= Lambda[ jj + joff ];
                    }
                    ioff += Z.tileMb(i);
                }
                joff += Z.tileNb(j);
            }
            // Z = AC - Z
            slate::hemm(slate::Side::Left, one, A_orig, C, -one, Z, opts);
            // R_norm = | A B Z - Z D | / ( |A| |Z| n )
            R_norm = slate::norm(slate::Norm::One, Z) / A_norm / Z_norm / n;
        }
        else if (itype == 3) {
            // C = AZ + 0*C = AZ
            slate::hemm(slate::Side::Left, one, A_orig, Z, zero, C, opts);
            // Z = ZD
            int64_t joff = 0;
            for (int64_t j = 0; j < Z.nt(); ++j) {
                int64_t ioff = 0;
                for (int64_t i = 0; i < Z.mt(); ++i) {
                    if (Z.tileIsLocal(i, j)) {
                        auto T = Z.at(i, j);
                        for (int jj = 0; jj < T.nb(); ++jj)
                            for (int ii = 0; ii < T.mb(); ++ii)
                                T.at(ii, jj) *= Lambda[ jj + joff ];
                    }
                    ioff += Z.tileMb(i);
                }
                joff += Z.tileNb(j);
            }
            // Z = BC - Z   = ( BAZ - ZD )
            slate::hemm(slate::Side::Left, one, B_orig, C, -one, Z, opts);
            // R_norm = | B A Z - Z D | / ( |A| |Z| n )
            R_norm = slate::norm(slate::Norm::One, Z) / A_norm / Z_norm / n;

        }
        params.error() = R_norm;
        real_t tol = params.tol() * std::numeric_limits<real_t>::epsilon();
        params.okay() = (params.error() <= tol);
    }

    if (ref || check) {
        #ifdef SLATE_HAVE_SCALAPACK
            // Run reference routine from ScaLAPACK

            // initialize BLACS
            int mpi_rank_ = 0, nprocs = 1, ictxt;
            int p_, q_, myrow_, mycol_, info;
            Cblacs_pinfo(&mpi_rank_, &nprocs);
            slate_assert( mpi_rank == mpi_rank_ );
            slate_assert(p*q <= nprocs);
            Cblacs_get(-1, 0, &ictxt);
            Cblacs_gridinit(&ictxt, "Col", p, q);
            Cblacs_gridinfo(ictxt, &p_, &q_, &myrow_, &mycol_);
            slate_assert( p == p_ );
            slate_assert( q == q_ );
            slate_assert( myrow == myrow_ );
            slate_assert( mycol == mycol_ );

            int A_desc[9];
            scalapack_descinit(A_desc, n, n, nb, nb, 0, 0, ictxt, mlocA, &info);
            slate_assert(info == 0);

            int B_desc[9];
            scalapack_descinit(B_desc, n, n, nb, nb, 0, 0, ictxt, mlocB, &info);
            slate_assert(info == 0);

            int Z_desc[9];
            scalapack_descinit(Z_desc, n, n, nb, nb, 0, 0, ictxt, mlocZ, &info);
            slate_assert(info == 0);

            // set num threads appropriately for parallel BLAS if possible
            int omp_num_threads = 1;
            #pragma omp parallel
            { omp_num_threads = omp_get_num_threads(); }
            int saved_num_threads = slate_set_num_blas_threads(omp_num_threads);

            const char* range = "A";
            int64_t vl=0, vu=0, il=0, iu=0;
            real_t abstol=0;
            int64_t nfound=0, nzfound=0;
            real_t orfac=0;

            // query for workspace size
            int64_t info_tst = 0;
            int64_t lwork = -1, lrwork = -1, liwork=-1;
            // For the query, it should be work(3) and rwork(3), since
            // work and rwork have dimension max(3,LWORK) and max(3,LRWORK) in
            // http://www.netlib.org/scalapack/explore-html/db/d5b/pdsygvx_8f_source.html
            // http://www.netlib.org/scalapack/explore-html/d7/dff/pzhegvx_8f_source.html
            std::vector<scalar_t> work(3);
            std::vector<real_t> rwork(3);
            std::vector<int> iwork(1);
            std::vector<int> ifail(n);
            std::vector<int> iclustr(2*p*q);
            std::vector<real_t> gap(p*q);
            scalapack_phegvx(itype, job2str(jobz), range, uplo2str(uplo), n,
                             &Aref_data[0], 1, 1, A_desc,
                             &Bref_data[0], 1, 1, B_desc,
                             vl, vu, il, iu, abstol, &nfound, &nzfound,
                             &Lambda_ref[0], orfac,
                             &Zref_data[0], 1, 1, Z_desc,
                             &work[0], lwork,
                             &rwork[0], lrwork,
                             &iwork[0], liwork,
                             &ifail[0], &iclustr[0], &gap[0], &info_tst);

            // resize workspace based on query for workspace sizes
            slate_assert(info_tst == 0);
            lwork = int64_t(real(work[0]));
            work.resize(lwork);
            // The lrwork, rwork parameters are only valid for complex
            if (slate::is_complex<scalar_t>::value) {
                lrwork = int64_t(real(rwork[0]));
                rwork.resize(lrwork);
            }
            liwork = int64_t(iwork[0]);
            iwork.resize(liwork);

            //==================================================
            // Run ScaLAPACK reference routine.
            //==================================================
            double time = barrier_get_wtime(mpi_comm);

            scalapack_phegvx(itype, job2str(jobz), range, uplo2str(uplo), n,
                             &Aref_data[0], 1, 1, A_desc,
                             &Bref_data[0], 1, 1, B_desc,
                             vl, vu, il, iu, abstol, &nfound, &nzfound,
                             &Lambda_ref[0], orfac,
                             &Zref_data[0], 1, 1, Z_desc,
                             &work[0], lwork,
                             &rwork[0], lrwork,
                             &iwork[0], liwork,
                             &ifail[0], &iclustr[0], &gap[0], &info_tst);

            slate_assert(info_tst == 0);
            time = barrier_get_wtime(mpi_comm) - time;

            params.ref_time() = time;

            // Reset omp thread number
            slate_set_num_blas_threads(saved_num_threads);

            if (! ref_only) {
                // Reference Scalapack was run, check reference eigenvalues
                // Perform a local operation to get differences Lambda = Lambda - Lambda_ref
                blas::axpy( n, -1.0, &Lambda_ref[0], 1, &Lambda[0], 1 );
                // Relative forward error: || Lambda_ref - Lambda || / || Lambda_ref ||.
                params.error2() = blas::asum( n, &Lambda[0], 1 )
                                / blas::asum( n, &Lambda_ref[0], 1 );
                real_t tol = params.tol() * 0.5 * std::numeric_limits<real_t>::epsilon();
                params.okay() = (params.error2() <= tol);
            }
            Cblacs_gridexit(ictxt);
        #else
            if (mpi_rank == 0)
                printf( "ScaLAPACK not available\n" );
        #endif
    }
}

// -----------------------------------------------------------------------------
void test_hegv(Params& params, bool run)
{
    switch (params.datatype()) {
        case testsweeper::DataType::Integer:
            throw std::exception();
            break;

        case testsweeper::DataType::Single:
            test_hegv_work<float> (params, run);
            break;

        case testsweeper::DataType::Double:
            test_hegv_work<double> (params, run);
            break;

        case testsweeper::DataType::SingleComplex:
            test_hegv_work<std::complex<float>> (params, run);
            break;

        case testsweeper::DataType::DoubleComplex:
            test_hegv_work<std::complex<double>> (params, run);
            break;
    }
}<|MERGE_RESOLUTION|>--- conflicted
+++ resolved
@@ -137,16 +137,9 @@
         printf("%% Z   %6lld-by-%6lld\n", llong( Z.m() ), llong( Z.n() ));
     }
 
-<<<<<<< HEAD
-    if (verbose >= 2) {
-        print_matrix( "A_in", A );
-        print_matrix( "B_in", B );
-    }
-=======
     print_matrix("A", A, params);
     print_matrix("B", B, params);
     print_matrix("Z", Z, params);
->>>>>>> d74c5bb4
 
     std::vector<scalar_t> Aref_data, Bref_data, Zref_data;
     std::vector<real_t> Lambda_ref;
@@ -215,17 +208,9 @@
         params.time() = time;
     }
 
-<<<<<<< HEAD
-    if (verbose >= 2) {
-        print_matrix( "A_out", A );
-        print_matrix( "B_out", B );
-        print_matrix( "Z_out", Z );
-    }
-=======
     print_matrix("A", A, params);
     print_matrix("B", B, params);
     print_matrix("Z", Z, params);
->>>>>>> d74c5bb4
 
     if (check && jobz == slate::Job::Vec) {
         // do error checks for the operations
