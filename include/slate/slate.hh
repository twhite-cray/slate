//------------------------------------------------------------------------------
// Copyright (c) 2017, University of Tennessee
// All rights reserved.
//
// Redistribution and use in source and binary forms, with or without
// modification, are permitted provided that the following conditions are met:
//     * Redistributions of source code must retain the above copyright
//       notice, this list of conditions and the following disclaimer.
//     * Redistributions in binary form must reproduce the above copyright
//       notice, this list of conditions and the following disclaimer in the
//       documentation and/or other materials provided with the distribution.
//     * Neither the name of the University of Tennessee nor the
//       names of its contributors may be used to endorse or promote products
//       derived from this software without specific prior written permission.
//
// THIS SOFTWARE IS PROVIDED BY THE COPYRIGHT HOLDERS AND CONTRIBUTORS "AS IS"
// AND ANY EXPRESS OR IMPLIED WARRANTIES, INCLUDING, BUT NOT LIMITED TO, THE
// IMPLIED WARRANTIES OF MERCHANTABILITY AND FITNESS FOR A PARTICULAR PURPOSE
// ARE DISCLAIMED. IN NO EVENT SHALL UNIVERSITY OF TENNESSEE BE LIABLE FOR ANY
// DIRECT, INDIRECT, INCIDENTAL, SPECIAL, EXEMPLARY, OR CONSEQUENTIAL DAMAGES
// (INCLUDING, BUT NOT LIMITED TO, PROCUREMENT OF SUBSTITUTE GOODS OR SERVICES;
// LOSS OF USE, DATA, OR PROFITS; OR BUSINESS INTERRUPTION) HOWEVER CAUSED AND
// ON ANY THEORY OF LIABILITY, WHETHER IN CONTRACT, STRICT LIABILITY, OR TORT
// (INCLUDING NEGLIGENCE OR OTHERWISE) ARISING IN ANY WAY OUT OF THE USE OF THIS
// SOFTWARE, EVEN IF ADVISED OF THE POSSIBILITY OF SUCH DAMAGE.
//------------------------------------------------------------------------------
// This research was supported by the Exascale Computing Project (17-SC-20-SC),
// a collaborative effort of two U.S. Department of Energy organizations (Office
// of Science and the National Nuclear Security Administration) responsible for
// the planning and preparation of a capable exascale ecosystem, including
// software, applications, hardware, advanced system engineering and early
// testbed platforms, in support of the nation's exascale computing imperative.
//------------------------------------------------------------------------------
// For assistance with SLATE, email <slate-user@icl.utk.edu>.
// You can also join the "SLATE User" Google group by going to
// https://groups.google.com/a/icl.utk.edu/forum/#!forum/slate-user,
// signing in with your Google credentials, and then clicking "Join group".
//------------------------------------------------------------------------------

#ifndef SLATE_HH
#define SLATE_HH

#include "slate/Matrix.hh"
#include "slate/HermitianMatrix.hh"
#include "slate/SymmetricMatrix.hh"
#include "slate/TriangularMatrix.hh"

#include "slate/BandMatrix.hh"
#include "slate/TriangularBandMatrix.hh"

#include "slate/types.hh"

//------------------------------------------------------------------------------
/// @namespace slate
/// SLATE's top-level namespace.
///
namespace slate {

//------------------------------------------------------------------------------
// Auxiliary
template <typename src_matrix_type, typename dst_matrix_type>
void copy(src_matrix_type& A, dst_matrix_type& B,
          const std::map<Option, Value>& opts = std::map<Option, Value>());

template <typename scalar_t>
void set(scalar_t offdiag_value, scalar_t diag_value, Matrix<scalar_t>& A,
         const std::map<Option, Value>& opts = std::map<Option, Value>());

template <typename scalar_t>
void set(scalar_t value, Matrix<scalar_t>& A,
         const std::map<Option, Value>& opts = std::map<Option, Value>())
{
    set(value, value, A, opts);
}

//------------------------------------------------------------------------------
// Level 3 BLAS and LAPACK auxiliary

//-----------------------------------------
// gbmm()
template <typename scalar_t>
void gbmm(scalar_t alpha, BandMatrix<scalar_t>& A,
                          Matrix<scalar_t>& B,
          scalar_t beta,  Matrix<scalar_t>& C,
          const std::map<Option, Value>& opts = std::map<Option, Value>());

template <Target target, typename scalar_t>
void gbmm(scalar_t alpha, BandMatrix<scalar_t>& A,
                          Matrix<scalar_t>& B,
          scalar_t beta,  Matrix<scalar_t>& C,
          const std::map<Option, Value>& opts = std::map<Option, Value>());

//-----------------------------------------
// geadd()
template <typename scalar_t>
void geadd(scalar_t alpha, Matrix<scalar_t>& A,
           scalar_t beta,  Matrix<scalar_t>& B,
           const std::map<Option, Value>& opts = std::map<Option, Value>());

template <Target target, typename scalar_t>
void geadd(scalar_t alpha, Matrix<scalar_t>& A,
           scalar_t beta,  Matrix<scalar_t>& B,
           const std::map<Option, Value>& opts = std::map<Option, Value>());

//-----------------------------------------
// gemm()
template <typename scalar_t>
void gemm(scalar_t alpha, Matrix<scalar_t>& A,
                          Matrix<scalar_t>& B,
          scalar_t beta,  Matrix<scalar_t>& C,
          const std::map<Option, Value>& opts = std::map<Option, Value>());

template <Target target, typename scalar_t>
void gemm(scalar_t alpha, Matrix<scalar_t>& A,
                          Matrix<scalar_t>& B,
          scalar_t beta,  Matrix<scalar_t>& C,
          const std::map<Option, Value>& opts = std::map<Option, Value>());

//-----------------------------------------
// hb2td()
template <typename scalar_t>
void hb2td(HermitianMatrix<scalar_t>& A, int64_t band,
           const std::map<Option, Value>& opts = std::map<Option, Value>());

template <Target target, typename scalar_t>
void hb2td(HermitianMatrix<scalar_t>& A, int64_t band,
           const std::map<Option, Value>& opts = std::map<Option, Value>());

//-----------------------------------------
// hemm()
template <Target target, typename scalar_t>
void hemm(blas::Side side,
          scalar_t alpha, HermitianMatrix<scalar_t>& A,
                          Matrix<scalar_t>& B,
          scalar_t beta,  Matrix<scalar_t>& C,
          const std::map<Option, Value>& opts = std::map<Option, Value>());

template <typename scalar_t>
void hemm(blas::Side side,
          scalar_t alpha, HermitianMatrix<scalar_t>& A,
                          Matrix<scalar_t>& B,
          scalar_t beta,  Matrix<scalar_t>& C,
          const std::map<Option, Value>& opts = std::map<Option, Value>());

// forward real-symmetric matrices to hemm;
// disabled for complex
template <typename scalar_t>
void hemm(Side side,
          scalar_t alpha, SymmetricMatrix<scalar_t>& A,
                          Matrix<scalar_t>& B,
          scalar_t beta,  Matrix<scalar_t>& C,
          const std::map<Option, Value>& opts = std::map<Option, Value>(),
          enable_if_t< ! is_complex<scalar_t>::value >* = nullptr)
{
    HermitianMatrix<scalar_t> AH(A);
    hemm(side, alpha, AH, B, beta, C, opts);
}

//-----------------------------------------
// herk()
template <typename scalar_t>
void herk(blas::real_type<scalar_t> alpha, Matrix<scalar_t>& A,
          blas::real_type<scalar_t> beta,  HermitianMatrix<scalar_t>& C,
          const std::map<Option, Value>& opts = std::map<Option, Value>());

template <Target target, typename scalar_t>
void herk(blas::real_type<scalar_t> alpha, Matrix<scalar_t>& A,
          blas::real_type<scalar_t> beta,  HermitianMatrix<scalar_t>& C,
          const std::map<Option, Value>& opts = std::map<Option, Value>());

// forward real-symmetric matrices to herk;
// disabled for complex
template <typename scalar_t>
void herk(blas::real_type<scalar_t> alpha, Matrix<scalar_t>& A,
          blas::real_type<scalar_t> beta,  SymmetricMatrix<scalar_t>& C,
          const std::map<Option, Value>& opts = std::map<Option, Value>(),
          enable_if_t< ! is_complex<scalar_t>::value >* = nullptr)
{
    HermitianMatrix<scalar_t> CH(C);
    herk(alpha, A, beta, CH, opts);
}

//-----------------------------------------
// her2k()
template <typename scalar_t>
void her2k(scalar_t alpha,                 Matrix<scalar_t>& A,
                                           Matrix<scalar_t>& B,
           blas::real_type<scalar_t> beta, HermitianMatrix<scalar_t>& C,
           const std::map<Option, Value>& opts = std::map<Option, Value>());

template <Target target, typename scalar_t>
void her2k(scalar_t alpha,                 Matrix<scalar_t>& A,
                                           Matrix<scalar_t>& B,
           blas::real_type<scalar_t> beta, HermitianMatrix<scalar_t>& C,
           const std::map<Option, Value>& opts = std::map<Option, Value>());

// forward real-symmetric matrices to her2k;
// disabled for complex
template <typename scalar_t>
void her2k(scalar_t alpha,                  Matrix<scalar_t>& A,
                                            Matrix<scalar_t>& B,
           blas::real_type<scalar_t> beta,  SymmetricMatrix<scalar_t>& C,
           const std::map<Option, Value>& opts = std::map<Option, Value>(),
           enable_if_t< ! is_complex<scalar_t>::value >* = nullptr)
{
    HermitianMatrix<scalar_t> CH(C);
    her2k(alpha, A, B, beta, CH, opts);
}

//-----------------------------------------
// symm()
template <typename scalar_t>
void symm(blas::Side side,
          scalar_t alpha, SymmetricMatrix<scalar_t>& A,
                          Matrix<scalar_t>& B,
          scalar_t beta,  Matrix<scalar_t>& C,
          const std::map<Option, Value>& opts = std::map<Option, Value>());

template <Target target, typename scalar_t>
void symm(blas::Side side,
          scalar_t alpha, SymmetricMatrix<scalar_t>& A,
                          Matrix<scalar_t>& B,
          scalar_t beta,  Matrix<scalar_t>& C,
          const std::map<Option, Value>& opts = std::map<Option, Value>());

// forward real-Hermitian matrices to symm;
// disabled for complex
template <typename scalar_t>
void symm(Side side,
          scalar_t alpha, HermitianMatrix<scalar_t>& A,
                          Matrix<scalar_t>& B,
          scalar_t beta,  Matrix<scalar_t>& C,
          const std::map<Option, Value>& opts = std::map<Option, Value>(),
          enable_if_t< ! is_complex<scalar_t>::value >* = nullptr)
{
    SymmetricMatrix<scalar_t> AS(A);
    symm(side, alpha, AS, B, beta, C, opts);
}

//-----------------------------------------
// syrk()
template <typename scalar_t>
void syrk(scalar_t alpha, Matrix<scalar_t>& A,
          scalar_t beta,  SymmetricMatrix<scalar_t>& C,
          const std::map<Option, Value>& opts = std::map<Option, Value>());

template <Target target, typename scalar_t>
void syrk(scalar_t alpha, Matrix<scalar_t>& A,
          scalar_t beta,  SymmetricMatrix<scalar_t>& C,
          const std::map<Option, Value>& opts = std::map<Option, Value>());

// forward real-Hermitian matrices to syrk;
// disabled for complex
template <typename scalar_t>
void syrk(scalar_t alpha, Matrix<scalar_t>& A,
          scalar_t beta,  HermitianMatrix<scalar_t>& C,
          const std::map<Option, Value>& opts = std::map<Option, Value>(),
          enable_if_t< ! is_complex<scalar_t>::value >* = nullptr)
{
    SymmetricMatrix<scalar_t> CS(C);
    syrk(alpha, A, beta, CS, opts);
}

//-----------------------------------------
// syr2k()
template <typename scalar_t>
void syr2k(scalar_t alpha, Matrix<scalar_t>& A,
                           Matrix<scalar_t>& B,
           scalar_t beta,  SymmetricMatrix<scalar_t>& C,
           const std::map<Option, Value>& opts = std::map<Option, Value>());

template <Target target, typename scalar_t>
void syr2k(scalar_t alpha, Matrix<scalar_t>& A,
                           Matrix<scalar_t>& B,
           scalar_t beta,  SymmetricMatrix<scalar_t>& C,
           const std::map<Option, Value>& opts = std::map<Option, Value>());

// forward real-Hermitian matrices to syr2k;
// disabled for complex
template <typename scalar_t>
void syr2k(scalar_t alpha, Matrix<scalar_t>& A,
                           Matrix<scalar_t>& B,
           scalar_t beta,  HermitianMatrix<scalar_t>& C,
           const std::map<Option, Value>& opts = std::map<Option, Value>(),
           enable_if_t< ! is_complex<scalar_t>::value >* = nullptr)
{
    SymmetricMatrix<scalar_t> CS(C);
    syr2k(alpha, A, B, beta, CS, opts);
}

//-----------------------------------------
// tbsm()
template <typename scalar_t>
void tbsm(blas::Side side,
          scalar_t alpha, TriangularBandMatrix<scalar_t>& A, Pivots& pivots,
                          Matrix<scalar_t>& B,
          const std::map<Option, Value>& opts = std::map<Option, Value>());

template <Target target, typename scalar_t>
void tbsm(blas::Side side,
          scalar_t alpha, TriangularBandMatrix<scalar_t>& A, Pivots& pivots,
                          Matrix<scalar_t>& B,
          const std::map<Option, Value>& opts = std::map<Option, Value>());

//-----------------------------------------
// trmm()
template <Target target, typename scalar_t>
void trmm(blas::Side side,
          scalar_t alpha, TriangularMatrix<scalar_t>& A,
                          Matrix<scalar_t>& B,
          const std::map<Option, Value>& opts = std::map<Option, Value>());

template <typename scalar_t>
void trmm(blas::Side side,
          scalar_t alpha, TriangularMatrix<scalar_t>& A,
                          Matrix<scalar_t>& B,
          const std::map<Option, Value>& opts = std::map<Option, Value>());

//-----------------------------------------
// trsm()
template <typename scalar_t>
void trsm(blas::Side side,
          scalar_t alpha, TriangularMatrix<scalar_t>& A,
                          Matrix<scalar_t>& B,
          const std::map<Option, Value>& opts = std::map<Option, Value>());

template <Target target, typename scalar_t>
void trsm(blas::Side side,
          scalar_t alpha, TriangularMatrix<scalar_t>& A,
                          Matrix<scalar_t>& B,
          const std::map<Option, Value>& opts = std::map<Option, Value>());

//-----------------------------------------
// trtri()
template <typename scalar_t>
void trtri(TriangularMatrix<scalar_t>& A,
           const std::map<Option, Value>& opts = std::map<Option, Value>());

template <Target target, typename scalar_t>
void trtri(TriangularMatrix<scalar_t>& A,
           const std::map<Option, Value>& opts = std::map<Option, Value>());

//-----------------------------------------
// trtrm()
template <typename scalar_t>
void trtrm(TriangularMatrix<scalar_t>& A,
           const std::map<Option, Value>& opts = std::map<Option, Value>());

template <Target target, typename scalar_t>
void trtrm(TriangularMatrix<scalar_t>& A,
           const std::map<Option, Value>& opts = std::map<Option, Value>());

//------------------------------------------------------------------------------
// Norms

//-----------------------------------------
// norm()
template <typename matrix_type>
blas::real_type<typename matrix_type::value_type>
norm(Norm norm, matrix_type& A,
     const std::map<Option, Value>& opts = std::map<Option, Value>());

template <Target target, typename matrix_type>
blas::real_type<typename matrix_type::value_type>
norm(Norm norm, matrix_type& A,
     const std::map<Option, Value>& opts = std::map<Option, Value>());

//-----------------------------------------
// all cols max norm
template <typename matrix_type>
void colNorms(Norm norm, matrix_type& A,
              blas::real_type<typename matrix_type::value_type>* values,
              const std::map<Option, Value>& opts = std::map<Option, Value>());

template <Target target, typename matrix_type>
void colNorms(Norm norm, matrix_type& A,
              blas::real_type<typename matrix_type::value_type>* values,
              const std::map<Option, Value>& opts = std::map<Option, Value>());

//------------------------------------------------------------------------------
// Factorizations, etc.

//------------------------------------------------------------------------------
// Band LU
// gbsv
template <typename scalar_t>
void gbsv(BandMatrix<scalar_t>& A, Pivots& pivots,
          Matrix<scalar_t>& B,
          const std::map<Option, Value>& opts = std::map<Option, Value>());

template <Target target, typename scalar_t>
void gbsv(BandMatrix<scalar_t>& A, Pivots& pivots,
          Matrix<scalar_t>& B,
          const std::map<Option, Value>& opts = std::map<Option, Value>());

//-----------------------------------------
// gbtrf
template <typename scalar_t>
void gbtrf(BandMatrix<scalar_t>& A, Pivots& pivots,
           const std::map<Option, Value>& opts = std::map<Option, Value>());

template <Target target, typename scalar_t>
void gbtrf(BandMatrix<scalar_t>& A, Pivots& pivots,
           const std::map<Option, Value>& opts = std::map<Option, Value>());

//-----------------------------------------
// gbtrs
template <typename scalar_t>
void gbtrs(BandMatrix<scalar_t>& A, Pivots& pivots,
           Matrix<scalar_t>& B,
           const std::map<Option, Value>& opts = std::map<Option, Value>());

template <Target target, typename scalar_t>
void gbtrs(BandMatrix<scalar_t>& A, Pivots& pivots,
           Matrix<scalar_t>& B,
           const std::map<Option, Value>& opts = std::map<Option, Value>());

//------------------------------------------------------------------------------
// LU
// gesv
template <typename scalar_t>
void gesv(Matrix<scalar_t>& A, Pivots& pivots,
          Matrix<scalar_t>& B,
          const std::map<Option, Value>& opts = std::map<Option, Value>());

template <Target target, typename scalar_t>
void gesv(Matrix<scalar_t>& A, Pivots& pivots,
          Matrix<scalar_t>& B,
          const std::map<Option, Value>& opts = std::map<Option, Value>());

template <typename scalar_t>
void gesvMixed( Matrix<scalar_t>& A, Pivots& pivots,
                Matrix<scalar_t>& B,
                Matrix<scalar_t>& X,
                int& iter,
                const std::map<Option, Value>& opts = std::map<Option, Value>());

template <typename scalar_hi, typename scalar_lo>
void gesvMixed( Matrix<scalar_hi>& A, Pivots& pivots,
                Matrix<scalar_hi>& B,
                Matrix<scalar_hi>& X,
                int& iter,
                const std::map<Option, Value>& opts = std::map<Option, Value>());

//-----------------------------------------
// getrf
template <typename scalar_t>
void getrf(Matrix<scalar_t>& A, Pivots& pivots,
           const std::map<Option, Value>& opts = std::map<Option, Value>());

template <Target target, typename scalar_t>
void getrf(Matrix<scalar_t>& A, Pivots& pivots,
           const std::map<Option, Value>& opts = std::map<Option, Value>());

//-----------------------------------------
// getrs
template <typename scalar_t>
void getrs(Matrix<scalar_t>& A, Pivots& pivots,
           Matrix<scalar_t>& B,
           const std::map<Option, Value>& opts = std::map<Option, Value>());

template <Target target, typename scalar_t>
void getrs(Matrix<scalar_t>& A, Pivots& pivots,
           Matrix<scalar_t>& B,
           const std::map<Option, Value>& opts = std::map<Option, Value>());

//-----------------------------------------
// getri
template <Target target, typename scalar_t>
void getri(Matrix<scalar_t>& A, Pivots& pivots,
           const std::map<Option, Value>& opts = std::map<Option, Value>());

template <typename scalar_t>
void getri(Matrix<scalar_t>& A, Pivots& pivots,
           const std::map<Option, Value>& opts = std::map<Option, Value>());

template <Target target, typename scalar_t>
void getri(Matrix<scalar_t>& A, Pivots& pivots,
           Matrix<scalar_t>& B,
           const std::map<Option, Value>& opts = std::map<Option, Value>());

template <typename scalar_t>
void getri(Matrix<scalar_t>& A, Pivots& pivots,
           Matrix<scalar_t>& B,
           const std::map<Option, Value>& opts = std::map<Option, Value>());

//------------------------------------------------------------------------------
// QR
// auxiliary type for T factors
template <typename scalar_t>
using TriangularFactors = std::vector< Matrix<scalar_t> >;

// gels
template <typename scalar_t>
void gels(Matrix<scalar_t>& A,
          TriangularFactors<scalar_t>& T,
          Matrix<scalar_t>& BX,
          const std::map<Option, Value>& opts = std::map<Option, Value>());

//-----------------------------------------
// geqrf
template <typename scalar_t>
void geqrf(Matrix<scalar_t>& A,
           TriangularFactors<scalar_t>& T,
           const std::map<Option, Value>& opts = std::map<Option, Value>());

template <Target target, typename scalar_t>
void geqrf(Matrix<scalar_t>& A,
           TriangularFactors<scalar_t>& T,
           const std::map<Option, Value>& opts = std::map<Option, Value>());

//-----------------------------------------
// gelqf
template <typename scalar_t>
void gelqf(Matrix<scalar_t>& A,
           TriangularFactors<scalar_t>& T,
           const std::map<Option, Value>& opts = std::map<Option, Value>());

template <Target target, typename scalar_t>
void gelqf(Matrix<scalar_t>& A,
           TriangularFactors<scalar_t>& T,
           const std::map<Option, Value>& opts = std::map<Option, Value>());

//-----------------------------------------
// unmqr
template <typename scalar_t>
void unmqr(Side side, Op op,
           Matrix<scalar_t>& A,
           TriangularFactors<scalar_t>& T,
           Matrix<scalar_t>& C,
           const std::map<Option, Value>& opts = std::map<Option, Value>());

template <Target target, typename scalar_t>
void unmqr(Side side, Op op,
           Matrix<scalar_t>& A,
           TriangularFactors<scalar_t>& T,
           Matrix<scalar_t>& C,
           const std::map<Option, Value>& opts = std::map<Option, Value>());

//-----------------------------------------
// unmlq
template <typename scalar_t>
void unmlq(Side side, Op op,
           Matrix<scalar_t>& A,
           TriangularFactors<scalar_t>& T,
           Matrix<scalar_t>& C,
           const std::map<Option, Value>& opts = std::map<Option, Value>());

template <Target target, typename scalar_t>
void unmlq(Side side, Op op,
           Matrix<scalar_t>& A,
           TriangularFactors<scalar_t>& T,
           Matrix<scalar_t>& C,
           const std::map<Option, Value>& opts = std::map<Option, Value>());

//------------------------------------------------------------------------------
// Cholesky
// posv
template <typename scalar_t>
void posv(HermitianMatrix<scalar_t>& A, Matrix<scalar_t>& B,
           const std::map<Option, Value>& opts = std::map<Option, Value>());

template <Target target, typename scalar_t>
void posv(HermitianMatrix<scalar_t>& A, Matrix<scalar_t>& B,
           const std::map<Option, Value>& opts = std::map<Option, Value>());

// forward real-symmetric matrices to potrf;
// disabled for complex
template <typename scalar_t>
void posv(SymmetricMatrix<scalar_t>& A, Matrix<scalar_t>& B,
          const std::map<Option, Value>& opts = std::map<Option, Value>(),
          enable_if_t< ! is_complex<scalar_t>::value >* = nullptr)
{
    HermitianMatrix<scalar_t> AH(A);
    posv(AH, B, opts);
}

template <typename scalar_t>
void posvMixed( HermitianMatrix<scalar_t>& A,
                Matrix<scalar_t>& B,
                Matrix<scalar_t>& X,
                int& iter,
                const std::map<Option, Value>& opts = std::map<Option, Value>());

template <typename scalar_hi, typename scalar_lo>
void posvMixed( HermitianMatrix<scalar_hi>& A,
                Matrix<scalar_hi>& B,
                Matrix<scalar_hi>& X,
                int& iter,
                const std::map<Option, Value>& opts = std::map<Option, Value>());

// todo: forward real-symmetric matrices to posvMixed?

//-----------------------------------------
// potrf
template <typename scalar_t>
void potrf(HermitianMatrix<scalar_t>& A,
           const std::map<Option, Value>& opts = std::map<Option, Value>());

template <Target target, typename scalar_t>
void potrf(HermitianMatrix<scalar_t>& A,
           const std::map<Option, Value>& opts = std::map<Option, Value>());

// forward real-symmetric matrices to potrf;
// disabled for complex
template <typename scalar_t>
void potrf(SymmetricMatrix<scalar_t>& A,
           const std::map<Option, Value>& opts = std::map<Option, Value>(),
           enable_if_t< ! is_complex<scalar_t>::value >* = nullptr)
{
    HermitianMatrix<scalar_t> AH(A);
    potrf(AH, opts);
}

//-----------------------------------------
// potrs
template <typename scalar_t>
void potrs(HermitianMatrix<scalar_t>& A, Matrix<scalar_t>& B,
           const std::map<Option, Value>& opts = std::map<Option, Value>());

template <Target target, typename scalar_t>
void potrs(HermitianMatrix<scalar_t>& A, Matrix<scalar_t>& B,
           const std::map<Option, Value>& opts = std::map<Option, Value>());

// forward real-symmetric matrices to potrs;
// disabled for complex
template <typename scalar_t>
void potrs(SymmetricMatrix<scalar_t>& A, Matrix<scalar_t>& B,
           const std::map<Option, Value>& opts = std::map<Option, Value>(),
           enable_if_t< ! is_complex<scalar_t>::value >* = nullptr)
{
    HermitianMatrix<scalar_t> AH(A);
    potrs(AH, B, opts);
}

//-----------------------------------------
// potri
template <typename scalar_t>
void potri(HermitianMatrix<scalar_t>& A,
           const std::map<Option, Value>& opts = std::map<Option, Value>());

template <Target target, typename scalar_t>
void potri(HermitianMatrix<scalar_t>& A,
           const std::map<Option, Value>& opts = std::map<Option, Value>());

// todo: forward real-symmetric matrices to potri?

//------------------------------------------------------------------------------
// Symmetric indefinite -- block Aasen's
// hesv
template <typename scalar_t>
void hesv(HermitianMatrix<scalar_t>& A, Pivots& pivots,
               BandMatrix<scalar_t>& T, Pivots& pivots2,
                   Matrix<scalar_t>& H,
          Matrix<scalar_t>& B,
          const std::map<Option, Value>& opts = std::map<Option, Value>());

template <Target target, typename scalar_t>
void hesv(HermitianMatrix<scalar_t>& A, Pivots& pivots,
               BandMatrix<scalar_t>& T, Pivots& pivots2,
                   Matrix<scalar_t>& H,
          Matrix<scalar_t>& B,
          const std::map<Option, Value>& opts = std::map<Option, Value>());

// forward real-symmetric matrices to potrf;
// disabled for complex
template <typename scalar_t>
void hesv(SymmetricMatrix<scalar_t>& A, Pivots& pivots,
               BandMatrix<scalar_t>& T, Pivots& pivots2,
                   Matrix<scalar_t>& H,
          Matrix<scalar_t>& B,
          const std::map<Option, Value>& opts = std::map<Option, Value>(),
          enable_if_t< ! is_complex<scalar_t>::value >* = nullptr)
{
    HermitianMatrix<scalar_t> AH(A);
    hesv(AH, B, opts);
}

//-----------------------------------------
// hetrf
template <typename scalar_t>
void hetrf(HermitianMatrix<scalar_t>& A, Pivots& pivots,
                BandMatrix<scalar_t>& T, Pivots& pivots2,
                    Matrix<scalar_t>& H,
           const std::map<Option, Value>& opts = std::map<Option, Value>());

template <Target target, typename scalar_t>
void hetrf(HermitianMatrix<scalar_t>& A, Pivots& pivots,
                BandMatrix<scalar_t>& T, Pivots& pivots2,
                    Matrix<scalar_t>& H,
           const std::map<Option, Value>& opts = std::map<Option, Value>());

// forward real-symmetric matrices to hetrf;
// disabled for complex
template <typename scalar_t>
void hetrf(SymmetricMatrix<scalar_t>& A, Pivots& pivots,
                BandMatrix<scalar_t>& T, Pivots& pivots2,
                    Matrix<scalar_t>& H,
           const std::map<Option, Value>& opts = std::map<Option, Value>(),
           enable_if_t< ! is_complex<scalar_t>::value >* = nullptr)
{
    HermitianMatrix<scalar_t> AH(A);
    hetrf(AH, T, H, opts);
}

//-----------------------------------------
// hetrs
template <typename scalar_t>
void hetrs(HermitianMatrix<scalar_t>& A, Pivots& pivots,
                BandMatrix<scalar_t>& T, Pivots& pivots2,
                    Matrix<scalar_t>& B,
           const std::map<Option, Value>& opts = std::map<Option, Value>());

template <Target target, typename scalar_t>
void hetrs(HermitianMatrix<scalar_t>& A, Pivots& pivots,
                BandMatrix<scalar_t>& T, Pivots& pivots2,
                    Matrix<scalar_t>& B,
           const std::map<Option, Value>& opts = std::map<Option, Value>());

// forward real-symmetric matrices to hetrs;
// disabled for complex
template <typename scalar_t>
void hetrs(SymmetricMatrix<scalar_t>& A, Pivots& pivots,
                BandMatrix<scalar_t>& T, Pivots& pivots2,
                    Matrix<scalar_t>& B,
           const std::map<Option, Value>& opts = std::map<Option, Value>(),
           enable_if_t< ! is_complex<scalar_t>::value >* = nullptr)
{
    HermitianMatrix<scalar_t> AH(A);
    hetrf(AH, T, B, opts);
}

<<<<<<< HEAD
//-----------------------------------------
// SVD

//-----------------------------------------
// Bi-diagonal SVD
template <typename scalar_t>
void bdsqr(TriangularBandMatrix<scalar_t>& A,
           std::vector< blas::real_type<scalar_t> >& D,
           const std::map<Option, Value>& opts = std::map<Option, Value>());

//-----------------------------------------
template <typename scalar_t>
void gesvd(Matrix<scalar_t>& A,
           std::vector< blas::real_type<scalar_t> >& S,
           const std::map<Option, Value>& opts = std::map<Option, Value>());

//-----------------------------------------
// Bulge Chasing: TriangularBand to Bi-diagonal
// tb2bd()
template <typename scalar_t>
void tb2bd(TriangularBandMatrix<scalar_t>& A,
           const std::map<Option, Value>& opts = std::map<Option, Value>());

template <Target target, typename scalar_t>
void tb2bd(TriangularBandMatrix<scalar_t>& A,
           const std::map<Option, Value>& opts = std::map<Option, Value>());

//-----------------------------------------
// sterf()
template <typename scalar_t>
void sterf(TriangularBandMatrix<scalar_t>& A,
           std::vector< blas::real_type<scalar_t> >& D,
           const std::map<Option, Value>& opts = std::map<Option, Value>());


=======
//------------------------------------------------------------------------------
// SVD

//-----------------------------------------
// ge2tb
template <typename scalar_t>
void ge2tb(Matrix<scalar_t>& A,
           TriangularFactors<scalar_t>& TU,
           TriangularFactors<scalar_t>& TV,
           const std::map<Option, Value>& opts = std::map<Option, Value>());

template <Target target, typename scalar_t>
void ge2tb(Matrix<scalar_t>& A,
           TriangularFactors<scalar_t>& TU,
           TriangularFactors<scalar_t>& TV,
           const std::map<Option, Value>& opts = std::map<Option, Value>());

>>>>>>> 6ae73367
} // namespace slate

#endif // SLATE_HH<|MERGE_RESOLUTION|>--- conflicted
+++ resolved
@@ -730,8 +730,7 @@
     hetrf(AH, T, B, opts);
 }
 
-<<<<<<< HEAD
-//-----------------------------------------
+//------------------------------------------------------------------------------
 // SVD
 
 //-----------------------------------------
@@ -748,6 +747,20 @@
            const std::map<Option, Value>& opts = std::map<Option, Value>());
 
 //-----------------------------------------
+// ge2tb
+template <typename scalar_t>
+void ge2tb(Matrix<scalar_t>& A,
+            TriangularFactors<scalar_t>& TU,
+            TriangularFactors<scalar_t>& TV,
+            const std::map<Option, Value>& opts = std::map<Option, Value>());
+
+template <Target target, typename scalar_t>
+void ge2tb(Matrix<scalar_t>& A,
+            TriangularFactors<scalar_t>& TU,
+            TriangularFactors<scalar_t>& TV,
+            const std::map<Option, Value>& opts = std::map<Option, Value>());
+
+//-----------------------------------------
 // Bulge Chasing: TriangularBand to Bi-diagonal
 // tb2bd()
 template <typename scalar_t>
@@ -766,25 +779,6 @@
            const std::map<Option, Value>& opts = std::map<Option, Value>());
 
 
-=======
-//------------------------------------------------------------------------------
-// SVD
-
-//-----------------------------------------
-// ge2tb
-template <typename scalar_t>
-void ge2tb(Matrix<scalar_t>& A,
-           TriangularFactors<scalar_t>& TU,
-           TriangularFactors<scalar_t>& TV,
-           const std::map<Option, Value>& opts = std::map<Option, Value>());
-
-template <Target target, typename scalar_t>
-void ge2tb(Matrix<scalar_t>& A,
-           TriangularFactors<scalar_t>& TU,
-           TriangularFactors<scalar_t>& TV,
-           const std::map<Option, Value>& opts = std::map<Option, Value>());
-
->>>>>>> 6ae73367
 } // namespace slate
 
 #endif // SLATE_HH